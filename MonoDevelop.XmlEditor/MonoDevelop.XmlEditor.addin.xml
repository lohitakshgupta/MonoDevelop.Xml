--- conflicted
+++ resolved
@@ -6,11 +6,7 @@
        url         = "http://md-xed.sourceforge.net"
        description = "XML Editor"
        category    = "IDE extensions"
-<<<<<<< HEAD
        version     = "2.9.1">
-=======
-       version     = "2.8.4">
->>>>>>> aef478ec
 
 	<Runtime>
 		<Import assembly="MonoDevelop.XmlEditor.dll" />
@@ -25,17 +21,10 @@
 	</Runtime>
 
 	<Dependencies>
-<<<<<<< HEAD
 		<Addin id="Core" version="2.9.1"/>
 		<Addin id="Ide" version="2.9.1"/>
 		<Addin id="DesignerSupport" version="2.9.1"/>
 		<Addin id="SourceEditor2" version="2.9.1"/>
-=======
-		<Addin id="Core" version="2.8.4"/>
-		<Addin id="Ide" version="2.8.4"/>
-		<Addin id="DesignerSupport" version="2.8.4"/>
-		<Addin id="SourceEditor2" version="2.8.4"/>
->>>>>>> aef478ec
 	</Dependencies>
 	
 	<ExtensionPoint path = "/MonoDevelop/XmlEditor/XmlFileAssociations">
@@ -165,4 +154,4 @@
 		<!-- 2.6+ -->
 		<Migration sourceVersion="2.6+" kind="UserData" path="XmlSchemas" isDirectory="true" />
 	</Extension>
-</Addin>
+</Addin>